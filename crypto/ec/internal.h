/* Originally written by Bodo Moeller for the OpenSSL project.
 * ====================================================================
 * Copyright (c) 1998-2005 The OpenSSL Project.  All rights reserved.
 *
 * Redistribution and use in source and binary forms, with or without
 * modification, are permitted provided that the following conditions
 * are met:
 *
 * 1. Redistributions of source code must retain the above copyright
 *    notice, this list of conditions and the following disclaimer.
 *
 * 2. Redistributions in binary form must reproduce the above copyright
 *    notice, this list of conditions and the following disclaimer in
 *    the documentation and/or other materials provided with the
 *    distribution.
 *
 * 3. All advertising materials mentioning features or use of this
 *    software must display the following acknowledgment:
 *    "This product includes software developed by the OpenSSL Project
 *    for use in the OpenSSL Toolkit. (http://www.openssl.org/)"
 *
 * 4. The names "OpenSSL Toolkit" and "OpenSSL Project" must not be used to
 *    endorse or promote products derived from this software without
 *    prior written permission. For written permission, please contact
 *    openssl-core@openssl.org.
 *
 * 5. Products derived from this software may not be called "OpenSSL"
 *    nor may "OpenSSL" appear in their names without prior written
 *    permission of the OpenSSL Project.
 *
 * 6. Redistributions of any form whatsoever must retain the following
 *    acknowledgment:
 *    "This product includes software developed by the OpenSSL Project
 *    for use in the OpenSSL Toolkit (http://www.openssl.org/)"
 *
 * THIS SOFTWARE IS PROVIDED BY THE OpenSSL PROJECT ``AS IS'' AND ANY
 * EXPRESSED OR IMPLIED WARRANTIES, INCLUDING, BUT NOT LIMITED TO, THE
 * IMPLIED WARRANTIES OF MERCHANTABILITY AND FITNESS FOR A PARTICULAR
 * PURPOSE ARE DISCLAIMED.  IN NO EVENT SHALL THE OpenSSL PROJECT OR
 * ITS CONTRIBUTORS BE LIABLE FOR ANY DIRECT, INDIRECT, INCIDENTAL,
 * SPECIAL, EXEMPLARY, OR CONSEQUENTIAL DAMAGES (INCLUDING, BUT
 * NOT LIMITED TO, PROCUREMENT OF SUBSTITUTE GOODS OR SERVICES;
 * LOSS OF USE, DATA, OR PROFITS; OR BUSINESS INTERRUPTION)
 * HOWEVER CAUSED AND ON ANY THEORY OF LIABILITY, WHETHER IN CONTRACT,
 * STRICT LIABILITY, OR TORT (INCLUDING NEGLIGENCE OR OTHERWISE)
 * ARISING IN ANY WAY OUT OF THE USE OF THIS SOFTWARE, EVEN IF ADVISED
 * OF THE POSSIBILITY OF SUCH DAMAGE.
 * ====================================================================
 *
 * This product includes cryptographic software written by Eric Young
 * (eay@cryptsoft.com).  This product includes software written by Tim
 * Hudson (tjh@cryptsoft.com).
 *
 */
/* ====================================================================
 * Copyright 2002 Sun Microsystems, Inc. ALL RIGHTS RESERVED.
 *
 * Portions of the attached software ("Contribution") are developed by
 * SUN MICROSYSTEMS, INC., and are contributed to the OpenSSL project.
 *
 * The Contribution is licensed pursuant to the OpenSSL open source
 * license provided above.
 *
 * The elliptic curve binary polynomial software is originally written by
 * Sheueling Chang Shantz and Douglas Stebila of Sun Microsystems
 * Laboratories. */

#ifndef OPENSSL_HEADER_EC_INTERNAL_H
#define OPENSSL_HEADER_EC_INTERNAL_H

#include <openssl/base.h>

#include <openssl/bn.h>
#include <openssl/thread.h>

#if defined(__cplusplus)
extern "C" {
#endif


typedef struct ec_method_st {
  int (*point_get_affine_coordinates)(const EC_GROUP *, const EC_POINT *,
                                      BIGNUM *x, BIGNUM *y, BN_CTX *);

  /* Point multiplication for the case where any secret scalars are involved.
   *
   * Computes |r = g_scalar*generator + p_scalar*p| if |g_scalar| and |p_scalar|
   * are both non-null. Computes |r = g_scalar*generator| if |p_scalar| is null.
   * Computes |r = p_scalar*p| if g_scalar is null. At least one of |g_scalar|
   * and |p_scalar| must be non-null, and |p| must be non-null if |p_scalar| is
   * non-null. The scalars must be in the range [0, group->order-1]. */
  int (*mul_private)(const EC_GROUP *group, EC_POINT *r, const BIGNUM *g_scalar,
                     const EC_POINT *p, const BIGNUM *p_scalar, BN_CTX *ctx);

  /* Point multiplication for the case where no private scalars are involved.
   *
   * Computes |r = g_scalar*generator + p_scalar*p| if |g_scalar| and |p_scalar|
   * are both non-null. Computes |r = g_scalar*generator| if |p_scalar| is null.
   * Computes |r = p_scalar*p| if g_scalar is null. At least one of |g_scalar|
   * and |p_scalar| must be non-null, and |p| must be non-null if |p_scalar| is
   * non-null. The scalars must be in the range [0, group->order-1]. */
  int (*mul_public)(const EC_GROUP *group, EC_POINT *r, const BIGNUM *g_scalar,
                    const EC_POINT *p, const BIGNUM *p_scalar, BN_CTX *ctx);

  /* 'field_mul' and 'field_sqr' can be used by 'add' and 'dbl' so that the
   * same implementations of point operations can be used with different
   * optimized implementations of expensive field operations: */
  int (*field_mul)(const EC_GROUP *, BIGNUM *r, const BIGNUM *a,
                   const BIGNUM *b, BN_CTX *);
  int (*field_sqr)(const EC_GROUP *, BIGNUM *r, const BIGNUM *a, BN_CTX *);

  int (*field_encode)(const EC_GROUP *, BIGNUM *r, const BIGNUM *a,
                      BN_CTX *); /* e.g. to Montgomery */
  int (*field_decode)(const EC_GROUP *, BIGNUM *r, const BIGNUM *a,
                      BN_CTX *); /* e.g. from Montgomery */
<<<<<<< HEAD
  int (*field_set_to_one)(const EC_GROUP *, BIGNUM *r);
} EC_METHOD;
=======
} /* EC_METHOD */;
>>>>>>> 081e3f34

extern const EC_METHOD EC_GFp_mont_method;

struct ec_point_st {
  const EC_METHOD *meth;

  BIGNUM X;
  BIGNUM Y;
  BIGNUM Z; /* Jacobian projective coordinates:
             * (X, Y, Z)  represents  (X/Z^2, Y/Z^3)  if  Z != 0 */
} /* EC_POINT */;

struct ec_group_st {
  const EC_METHOD *meth;

  const EC_POINT generator;
  const BIGNUM order;
  const BN_MONT_CTX order_mont;
  const BIGNUM order_minus_2;

  int curve_name; /* optional NID for named curve */

  /* The following members are handled by the method functions,
   * even if they appear generic */

  BIGNUM field; /* For curves over GF(p), this is the modulus. */

  BIGNUM a, b; /* Curve coefficients. */

<<<<<<< HEAD
  BN_MONT_CTX mont; /* Montgomery structure. */
  BIGNUM one; /* The value one */
} /* EC_GROUP */;

=======
  int a_is_minus3; /* enable optimized point arithmetics for special case */

  BN_MONT_CTX *mont; /* Montgomery structure. */

  BIGNUM one; /* The value one. */
} /* EC_GROUP */;

struct ec_point_st {
  const EC_METHOD *meth;

  BIGNUM X;
  BIGNUM Y;
  BIGNUM Z; /* Jacobian projective coordinates:
             * (X, Y, Z)  represents  (X/Z^2, Y/Z^3)  if  Z != 0 */
} /* EC_POINT */;

>>>>>>> 081e3f34
EC_GROUP *ec_group_new(const EC_METHOD *meth);

int ec_wNAF_mul_private(const EC_GROUP *group, EC_POINT *r,
                        const BIGNUM *g_scalar, const EC_POINT *p,
                        const BIGNUM *p_scalar, BN_CTX *ctx);
int ec_wNAF_mul_public(const EC_GROUP *group, EC_POINT *r,
                       const BIGNUM *g_scalar, const EC_POINT *p,
                       const BIGNUM *p_scalar, BN_CTX *ctx);

/* method functions in simple.c */
unsigned ec_GFp_simple_group_get_degree(const EC_GROUP *);
int ec_GFp_simple_point_init(EC_POINT *);
void ec_GFp_simple_point_finish(EC_POINT *);
int ec_GFp_simple_point_copy(EC_POINT *, const EC_POINT *);
int ec_GFp_simple_point_set_to_infinity(EC_POINT *);
int ec_GFp_simple_set_Jprojective_coordinates_GFp(const EC_GROUP *, EC_POINT *,
                                                  const BIGNUM *x,
                                                  const BIGNUM *y,
                                                  const BIGNUM *z, BN_CTX *);
int ec_GFp_simple_point_set_affine_coordinates(const EC_GROUP *, EC_POINT *,
                                               const BIGNUM *x, const BIGNUM *y,
                                               BN_CTX *);
int ec_GFp_simple_point_get_affine_coordinates(const EC_GROUP *,
                                               const EC_POINT *, BIGNUM *x,
                                               BIGNUM *y, BN_CTX *);
int ec_GFp_simple_add(const EC_GROUP *, EC_POINT *r, const EC_POINT *a,
                      const EC_POINT *b, BN_CTX *);
int ec_GFp_simple_dbl(const EC_GROUP *, EC_POINT *r, const EC_POINT *a,
                      BN_CTX *);
int ec_GFp_simple_invert(const EC_GROUP *, EC_POINT *);
int ec_GFp_simple_is_at_infinity(const EC_POINT *);
int ec_GFp_simple_is_on_curve(const EC_GROUP *, const EC_POINT *, BN_CTX *);
int ec_GFp_simple_cmp(const EC_GROUP *, const EC_POINT *a, const EC_POINT *b,
                      BN_CTX *);
int ec_GFp_simple_points_make_affine(const EC_GROUP *, size_t num,
                                     EC_POINT * [], BN_CTX *);
int ec_GFp_simple_field_mul(const EC_GROUP *, BIGNUM *r, const BIGNUM *a,
                            const BIGNUM *b, BN_CTX *);
int ec_GFp_simple_field_sqr(const EC_GROUP *, BIGNUM *r, const BIGNUM *a,
                            BN_CTX *);

/* method functions in montgomery.c */
int ec_GFp_mont_field_mul(const EC_GROUP *, BIGNUM *r, const BIGNUM *a,
                          const BIGNUM *b, BN_CTX *);
int ec_GFp_mont_field_sqr(const EC_GROUP *, BIGNUM *r, const BIGNUM *a,
                          BN_CTX *);
int ec_GFp_mont_field_encode(const EC_GROUP *, BIGNUM *r, const BIGNUM *a,
                             BN_CTX *);
int ec_GFp_mont_field_decode(const EC_GROUP *, BIGNUM *r, const BIGNUM *a,
                             BN_CTX *);
<<<<<<< HEAD
int ec_GFp_mont_field_set_to_one(const EC_GROUP *, BIGNUM *r);
=======
>>>>>>> 081e3f34

int ec_point_set_Jprojective_coordinates_GFp(const EC_GROUP *group,
                                             EC_POINT *point, const BIGNUM *x,
                                             const BIGNUM *y, const BIGNUM *z,
                                             BN_CTX *ctx);

void ec_GFp_nistp_points_make_affine_internal(
    size_t num, void *point_array, size_t felem_size, void *tmp_felems,
    void (*felem_one)(void *out), int (*felem_is_zero)(const void *in),
    void (*felem_assign)(void *out, const void *in),
    void (*felem_square)(void *out, const void *in),
    void (*felem_mul)(void *out, const void *in1, const void *in2),
    void (*felem_inv)(void *out, const void *in),
    void (*felem_contract)(void *out, const void *in));

void ec_GFp_nistp_recode_scalar_bits(uint8_t *sign, uint8_t *digit, uint8_t in);

extern const EC_METHOD EC_GFp_nistp256_method;
extern const EC_METHOD EC_GFp_nistz256_method;

struct ec_key_st {
  const EC_GROUP *group;

  EC_POINT *pub_key;
  BIGNUM *priv_key;
} /* EC_KEY */;


#if defined(__cplusplus)
}  /* extern C */
#endif

#endif  /* OPENSSL_HEADER_EC_INTERNAL_H */<|MERGE_RESOLUTION|>--- conflicted
+++ resolved
@@ -113,12 +113,7 @@
                       BN_CTX *); /* e.g. to Montgomery */
   int (*field_decode)(const EC_GROUP *, BIGNUM *r, const BIGNUM *a,
                       BN_CTX *); /* e.g. from Montgomery */
-<<<<<<< HEAD
-  int (*field_set_to_one)(const EC_GROUP *, BIGNUM *r);
 } EC_METHOD;
-=======
-} /* EC_METHOD */;
->>>>>>> 081e3f34
 
 extern const EC_METHOD EC_GFp_mont_method;
 
@@ -148,29 +143,10 @@
 
   BIGNUM a, b; /* Curve coefficients. */
 
-<<<<<<< HEAD
   BN_MONT_CTX mont; /* Montgomery structure. */
   BIGNUM one; /* The value one */
 } /* EC_GROUP */;
 
-=======
-  int a_is_minus3; /* enable optimized point arithmetics for special case */
-
-  BN_MONT_CTX *mont; /* Montgomery structure. */
-
-  BIGNUM one; /* The value one. */
-} /* EC_GROUP */;
-
-struct ec_point_st {
-  const EC_METHOD *meth;
-
-  BIGNUM X;
-  BIGNUM Y;
-  BIGNUM Z; /* Jacobian projective coordinates:
-             * (X, Y, Z)  represents  (X/Z^2, Y/Z^3)  if  Z != 0 */
-} /* EC_POINT */;
-
->>>>>>> 081e3f34
 EC_GROUP *ec_group_new(const EC_METHOD *meth);
 
 int ec_wNAF_mul_private(const EC_GROUP *group, EC_POINT *r,
@@ -221,10 +197,6 @@
                              BN_CTX *);
 int ec_GFp_mont_field_decode(const EC_GROUP *, BIGNUM *r, const BIGNUM *a,
                              BN_CTX *);
-<<<<<<< HEAD
-int ec_GFp_mont_field_set_to_one(const EC_GROUP *, BIGNUM *r);
-=======
->>>>>>> 081e3f34
 
 int ec_point_set_Jprojective_coordinates_GFp(const EC_GROUP *group,
                                              EC_POINT *point, const BIGNUM *x,
