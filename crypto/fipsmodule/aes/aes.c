/* ====================================================================
 * Copyright (c) 2002-2006 The OpenSSL Project.  All rights reserved.
 *
 * Redistribution and use in source and binary forms, with or without
 * modification, are permitted provided that the following conditions
 * are met:
 *
 * 1. Redistributions of source code must retain the above copyright
 *    notice, this list of conditions and the following disclaimer.
 *
 * 2. Redistributions in binary form must reproduce the above copyright
 *    notice, this list of conditions and the following disclaimer in
 *    the documentation and/or other materials provided with the
 *    distribution.
 *
 * 3. All advertising materials mentioning features or use of this
 *    software must display the following acknowledgment:
 *    "This product includes software developed by the OpenSSL Project
 *    for use in the OpenSSL Toolkit. (http://www.openssl.org/)"
 *
 * 4. The names "OpenSSL Toolkit" and "OpenSSL Project" must not be used to
 *    endorse or promote products derived from this software without
 *    prior written permission. For written permission, please contact
 *    openssl-core@openssl.org.
 *
 * 5. Products derived from this software may not be called "OpenSSL"
 *    nor may "OpenSSL" appear in their names without prior written
 *    permission of the OpenSSL Project.
 *
 * 6. Redistributions of any form whatsoever must retain the following
 *    acknowledgment:
 *    "This product includes software developed by the OpenSSL Project
 *    for use in the OpenSSL Toolkit (http://www.openssl.org/)"
 *
 * THIS SOFTWARE IS PROVIDED BY THE OpenSSL PROJECT ``AS IS'' AND ANY
 * EXPRESSED OR IMPLIED WARRANTIES, INCLUDING, BUT NOT LIMITED TO, THE
 * IMPLIED WARRANTIES OF MERCHANTABILITY AND FITNESS FOR A PARTICULAR
 * PURPOSE ARE DISCLAIMED.  IN NO EVENT SHALL THE OpenSSL PROJECT OR
 * ITS CONTRIBUTORS BE LIABLE FOR ANY DIRECT, INDIRECT, INCIDENTAL,
 * SPECIAL, EXEMPLARY, OR CONSEQUENTIAL DAMAGES (INCLUDING, BUT
 * NOT LIMITED TO, PROCUREMENT OF SUBSTITUTE GOODS OR SERVICES;
 * LOSS OF USE, DATA, OR PROFITS; OR BUSINESS INTERRUPTION)
 * HOWEVER CAUSED AND ON ANY THEORY OF LIABILITY, WHETHER IN CONTRACT,
 * STRICT LIABILITY, OR TORT (INCLUDING NEGLIGENCE OR OTHERWISE)
 * ARISING IN ANY WAY OUT OF THE USE OF THIS SOFTWARE, EVEN IF ADVISED
 * OF THE POSSIBILITY OF SUCH DAMAGE.
 * ==================================================================== */

#include <GFp/aes.h>

#include <assert.h>

#include <GFp/cpu.h>

#include "../modes/internal.h"


#if defined(OPENSSL_NO_ASM) || \
    (!defined(OPENSSL_X86) && !defined(OPENSSL_X86_64) && !defined(OPENSSL_ARM))

// Te0[x] = S [x].[02, 01, 01, 03];
// Te1[x] = S [x].[03, 02, 01, 01];
// Te2[x] = S [x].[01, 03, 02, 01];
// Te3[x] = S [x].[01, 01, 03, 02];

static const uint32_t Te0[256] = {
    0xc66363a5U, 0xf87c7c84U, 0xee777799U, 0xf67b7b8dU, 0xfff2f20dU,
    0xd66b6bbdU, 0xde6f6fb1U, 0x91c5c554U, 0x60303050U, 0x02010103U,
    0xce6767a9U, 0x562b2b7dU, 0xe7fefe19U, 0xb5d7d762U, 0x4dababe6U,
    0xec76769aU, 0x8fcaca45U, 0x1f82829dU, 0x89c9c940U, 0xfa7d7d87U,
    0xeffafa15U, 0xb25959ebU, 0x8e4747c9U, 0xfbf0f00bU, 0x41adadecU,
    0xb3d4d467U, 0x5fa2a2fdU, 0x45afafeaU, 0x239c9cbfU, 0x53a4a4f7U,
    0xe4727296U, 0x9bc0c05bU, 0x75b7b7c2U, 0xe1fdfd1cU, 0x3d9393aeU,
    0x4c26266aU, 0x6c36365aU, 0x7e3f3f41U, 0xf5f7f702U, 0x83cccc4fU,
    0x6834345cU, 0x51a5a5f4U, 0xd1e5e534U, 0xf9f1f108U, 0xe2717193U,
    0xabd8d873U, 0x62313153U, 0x2a15153fU, 0x0804040cU, 0x95c7c752U,
    0x46232365U, 0x9dc3c35eU, 0x30181828U, 0x379696a1U, 0x0a05050fU,
    0x2f9a9ab5U, 0x0e070709U, 0x24121236U, 0x1b80809bU, 0xdfe2e23dU,
    0xcdebeb26U, 0x4e272769U, 0x7fb2b2cdU, 0xea75759fU, 0x1209091bU,
    0x1d83839eU, 0x582c2c74U, 0x341a1a2eU, 0x361b1b2dU, 0xdc6e6eb2U,
    0xb45a5aeeU, 0x5ba0a0fbU, 0xa45252f6U, 0x763b3b4dU, 0xb7d6d661U,
    0x7db3b3ceU, 0x5229297bU, 0xdde3e33eU, 0x5e2f2f71U, 0x13848497U,
    0xa65353f5U, 0xb9d1d168U, 0x00000000U, 0xc1eded2cU, 0x40202060U,
    0xe3fcfc1fU, 0x79b1b1c8U, 0xb65b5bedU, 0xd46a6abeU, 0x8dcbcb46U,
    0x67bebed9U, 0x7239394bU, 0x944a4adeU, 0x984c4cd4U, 0xb05858e8U,
    0x85cfcf4aU, 0xbbd0d06bU, 0xc5efef2aU, 0x4faaaae5U, 0xedfbfb16U,
    0x864343c5U, 0x9a4d4dd7U, 0x66333355U, 0x11858594U, 0x8a4545cfU,
    0xe9f9f910U, 0x04020206U, 0xfe7f7f81U, 0xa05050f0U, 0x783c3c44U,
    0x259f9fbaU, 0x4ba8a8e3U, 0xa25151f3U, 0x5da3a3feU, 0x804040c0U,
    0x058f8f8aU, 0x3f9292adU, 0x219d9dbcU, 0x70383848U, 0xf1f5f504U,
    0x63bcbcdfU, 0x77b6b6c1U, 0xafdada75U, 0x42212163U, 0x20101030U,
    0xe5ffff1aU, 0xfdf3f30eU, 0xbfd2d26dU, 0x81cdcd4cU, 0x180c0c14U,
    0x26131335U, 0xc3ecec2fU, 0xbe5f5fe1U, 0x359797a2U, 0x884444ccU,
    0x2e171739U, 0x93c4c457U, 0x55a7a7f2U, 0xfc7e7e82U, 0x7a3d3d47U,
    0xc86464acU, 0xba5d5de7U, 0x3219192bU, 0xe6737395U, 0xc06060a0U,
    0x19818198U, 0x9e4f4fd1U, 0xa3dcdc7fU, 0x44222266U, 0x542a2a7eU,
    0x3b9090abU, 0x0b888883U, 0x8c4646caU, 0xc7eeee29U, 0x6bb8b8d3U,
    0x2814143cU, 0xa7dede79U, 0xbc5e5ee2U, 0x160b0b1dU, 0xaddbdb76U,
    0xdbe0e03bU, 0x64323256U, 0x743a3a4eU, 0x140a0a1eU, 0x924949dbU,
    0x0c06060aU, 0x4824246cU, 0xb85c5ce4U, 0x9fc2c25dU, 0xbdd3d36eU,
    0x43acacefU, 0xc46262a6U, 0x399191a8U, 0x319595a4U, 0xd3e4e437U,
    0xf279798bU, 0xd5e7e732U, 0x8bc8c843U, 0x6e373759U, 0xda6d6db7U,
    0x018d8d8cU, 0xb1d5d564U, 0x9c4e4ed2U, 0x49a9a9e0U, 0xd86c6cb4U,
    0xac5656faU, 0xf3f4f407U, 0xcfeaea25U, 0xca6565afU, 0xf47a7a8eU,
    0x47aeaee9U, 0x10080818U, 0x6fbabad5U, 0xf0787888U, 0x4a25256fU,
    0x5c2e2e72U, 0x381c1c24U, 0x57a6a6f1U, 0x73b4b4c7U, 0x97c6c651U,
    0xcbe8e823U, 0xa1dddd7cU, 0xe874749cU, 0x3e1f1f21U, 0x964b4bddU,
    0x61bdbddcU, 0x0d8b8b86U, 0x0f8a8a85U, 0xe0707090U, 0x7c3e3e42U,
    0x71b5b5c4U, 0xcc6666aaU, 0x904848d8U, 0x06030305U, 0xf7f6f601U,
    0x1c0e0e12U, 0xc26161a3U, 0x6a35355fU, 0xae5757f9U, 0x69b9b9d0U,
    0x17868691U, 0x99c1c158U, 0x3a1d1d27U, 0x279e9eb9U, 0xd9e1e138U,
    0xebf8f813U, 0x2b9898b3U, 0x22111133U, 0xd26969bbU, 0xa9d9d970U,
    0x078e8e89U, 0x339494a7U, 0x2d9b9bb6U, 0x3c1e1e22U, 0x15878792U,
    0xc9e9e920U, 0x87cece49U, 0xaa5555ffU, 0x50282878U, 0xa5dfdf7aU,
    0x038c8c8fU, 0x59a1a1f8U, 0x09898980U, 0x1a0d0d17U, 0x65bfbfdaU,
    0xd7e6e631U, 0x844242c6U, 0xd06868b8U, 0x824141c3U, 0x299999b0U,
    0x5a2d2d77U, 0x1e0f0f11U, 0x7bb0b0cbU, 0xa85454fcU, 0x6dbbbbd6U,
    0x2c16163aU, };

static const uint32_t Te1[256] = {
    0xa5c66363U, 0x84f87c7cU, 0x99ee7777U, 0x8df67b7bU, 0x0dfff2f2U,
    0xbdd66b6bU, 0xb1de6f6fU, 0x5491c5c5U, 0x50603030U, 0x03020101U,
    0xa9ce6767U, 0x7d562b2bU, 0x19e7fefeU, 0x62b5d7d7U, 0xe64dababU,
    0x9aec7676U, 0x458fcacaU, 0x9d1f8282U, 0x4089c9c9U, 0x87fa7d7dU,
    0x15effafaU, 0xebb25959U, 0xc98e4747U, 0x0bfbf0f0U, 0xec41adadU,
    0x67b3d4d4U, 0xfd5fa2a2U, 0xea45afafU, 0xbf239c9cU, 0xf753a4a4U,
    0x96e47272U, 0x5b9bc0c0U, 0xc275b7b7U, 0x1ce1fdfdU, 0xae3d9393U,
    0x6a4c2626U, 0x5a6c3636U, 0x417e3f3fU, 0x02f5f7f7U, 0x4f83ccccU,
    0x5c683434U, 0xf451a5a5U, 0x34d1e5e5U, 0x08f9f1f1U, 0x93e27171U,
    0x73abd8d8U, 0x53623131U, 0x3f2a1515U, 0x0c080404U, 0x5295c7c7U,
    0x65462323U, 0x5e9dc3c3U, 0x28301818U, 0xa1379696U, 0x0f0a0505U,
    0xb52f9a9aU, 0x090e0707U, 0x36241212U, 0x9b1b8080U, 0x3ddfe2e2U,
    0x26cdebebU, 0x694e2727U, 0xcd7fb2b2U, 0x9fea7575U, 0x1b120909U,
    0x9e1d8383U, 0x74582c2cU, 0x2e341a1aU, 0x2d361b1bU, 0xb2dc6e6eU,
    0xeeb45a5aU, 0xfb5ba0a0U, 0xf6a45252U, 0x4d763b3bU, 0x61b7d6d6U,
    0xce7db3b3U, 0x7b522929U, 0x3edde3e3U, 0x715e2f2fU, 0x97138484U,
    0xf5a65353U, 0x68b9d1d1U, 0x00000000U, 0x2cc1ededU, 0x60402020U,
    0x1fe3fcfcU, 0xc879b1b1U, 0xedb65b5bU, 0xbed46a6aU, 0x468dcbcbU,
    0xd967bebeU, 0x4b723939U, 0xde944a4aU, 0xd4984c4cU, 0xe8b05858U,
    0x4a85cfcfU, 0x6bbbd0d0U, 0x2ac5efefU, 0xe54faaaaU, 0x16edfbfbU,
    0xc5864343U, 0xd79a4d4dU, 0x55663333U, 0x94118585U, 0xcf8a4545U,
    0x10e9f9f9U, 0x06040202U, 0x81fe7f7fU, 0xf0a05050U, 0x44783c3cU,
    0xba259f9fU, 0xe34ba8a8U, 0xf3a25151U, 0xfe5da3a3U, 0xc0804040U,
    0x8a058f8fU, 0xad3f9292U, 0xbc219d9dU, 0x48703838U, 0x04f1f5f5U,
    0xdf63bcbcU, 0xc177b6b6U, 0x75afdadaU, 0x63422121U, 0x30201010U,
    0x1ae5ffffU, 0x0efdf3f3U, 0x6dbfd2d2U, 0x4c81cdcdU, 0x14180c0cU,
    0x35261313U, 0x2fc3ececU, 0xe1be5f5fU, 0xa2359797U, 0xcc884444U,
    0x392e1717U, 0x5793c4c4U, 0xf255a7a7U, 0x82fc7e7eU, 0x477a3d3dU,
    0xacc86464U, 0xe7ba5d5dU, 0x2b321919U, 0x95e67373U, 0xa0c06060U,
    0x98198181U, 0xd19e4f4fU, 0x7fa3dcdcU, 0x66442222U, 0x7e542a2aU,
    0xab3b9090U, 0x830b8888U, 0xca8c4646U, 0x29c7eeeeU, 0xd36bb8b8U,
    0x3c281414U, 0x79a7dedeU, 0xe2bc5e5eU, 0x1d160b0bU, 0x76addbdbU,
    0x3bdbe0e0U, 0x56643232U, 0x4e743a3aU, 0x1e140a0aU, 0xdb924949U,
    0x0a0c0606U, 0x6c482424U, 0xe4b85c5cU, 0x5d9fc2c2U, 0x6ebdd3d3U,
    0xef43acacU, 0xa6c46262U, 0xa8399191U, 0xa4319595U, 0x37d3e4e4U,
    0x8bf27979U, 0x32d5e7e7U, 0x438bc8c8U, 0x596e3737U, 0xb7da6d6dU,
    0x8c018d8dU, 0x64b1d5d5U, 0xd29c4e4eU, 0xe049a9a9U, 0xb4d86c6cU,
    0xfaac5656U, 0x07f3f4f4U, 0x25cfeaeaU, 0xafca6565U, 0x8ef47a7aU,
    0xe947aeaeU, 0x18100808U, 0xd56fbabaU, 0x88f07878U, 0x6f4a2525U,
    0x725c2e2eU, 0x24381c1cU, 0xf157a6a6U, 0xc773b4b4U, 0x5197c6c6U,
    0x23cbe8e8U, 0x7ca1ddddU, 0x9ce87474U, 0x213e1f1fU, 0xdd964b4bU,
    0xdc61bdbdU, 0x860d8b8bU, 0x850f8a8aU, 0x90e07070U, 0x427c3e3eU,
    0xc471b5b5U, 0xaacc6666U, 0xd8904848U, 0x05060303U, 0x01f7f6f6U,
    0x121c0e0eU, 0xa3c26161U, 0x5f6a3535U, 0xf9ae5757U, 0xd069b9b9U,
    0x91178686U, 0x5899c1c1U, 0x273a1d1dU, 0xb9279e9eU, 0x38d9e1e1U,
    0x13ebf8f8U, 0xb32b9898U, 0x33221111U, 0xbbd26969U, 0x70a9d9d9U,
    0x89078e8eU, 0xa7339494U, 0xb62d9b9bU, 0x223c1e1eU, 0x92158787U,
    0x20c9e9e9U, 0x4987ceceU, 0xffaa5555U, 0x78502828U, 0x7aa5dfdfU,
    0x8f038c8cU, 0xf859a1a1U, 0x80098989U, 0x171a0d0dU, 0xda65bfbfU,
    0x31d7e6e6U, 0xc6844242U, 0xb8d06868U, 0xc3824141U, 0xb0299999U,
    0x775a2d2dU, 0x111e0f0fU, 0xcb7bb0b0U, 0xfca85454U, 0xd66dbbbbU,
    0x3a2c1616U, };

static const uint32_t Te2[256] = {
    0x63a5c663U, 0x7c84f87cU, 0x7799ee77U, 0x7b8df67bU, 0xf20dfff2U,
    0x6bbdd66bU, 0x6fb1de6fU, 0xc55491c5U, 0x30506030U, 0x01030201U,
    0x67a9ce67U, 0x2b7d562bU, 0xfe19e7feU, 0xd762b5d7U, 0xabe64dabU,
    0x769aec76U, 0xca458fcaU, 0x829d1f82U, 0xc94089c9U, 0x7d87fa7dU,
    0xfa15effaU, 0x59ebb259U, 0x47c98e47U, 0xf00bfbf0U, 0xadec41adU,
    0xd467b3d4U, 0xa2fd5fa2U, 0xafea45afU, 0x9cbf239cU, 0xa4f753a4U,
    0x7296e472U, 0xc05b9bc0U, 0xb7c275b7U, 0xfd1ce1fdU, 0x93ae3d93U,
    0x266a4c26U, 0x365a6c36U, 0x3f417e3fU, 0xf702f5f7U, 0xcc4f83ccU,
    0x345c6834U, 0xa5f451a5U, 0xe534d1e5U, 0xf108f9f1U, 0x7193e271U,
    0xd873abd8U, 0x31536231U, 0x153f2a15U, 0x040c0804U, 0xc75295c7U,
    0x23654623U, 0xc35e9dc3U, 0x18283018U, 0x96a13796U, 0x050f0a05U,
    0x9ab52f9aU, 0x07090e07U, 0x12362412U, 0x809b1b80U, 0xe23ddfe2U,
    0xeb26cdebU, 0x27694e27U, 0xb2cd7fb2U, 0x759fea75U, 0x091b1209U,
    0x839e1d83U, 0x2c74582cU, 0x1a2e341aU, 0x1b2d361bU, 0x6eb2dc6eU,
    0x5aeeb45aU, 0xa0fb5ba0U, 0x52f6a452U, 0x3b4d763bU, 0xd661b7d6U,
    0xb3ce7db3U, 0x297b5229U, 0xe33edde3U, 0x2f715e2fU, 0x84971384U,
    0x53f5a653U, 0xd168b9d1U, 0x00000000U, 0xed2cc1edU, 0x20604020U,
    0xfc1fe3fcU, 0xb1c879b1U, 0x5bedb65bU, 0x6abed46aU, 0xcb468dcbU,
    0xbed967beU, 0x394b7239U, 0x4ade944aU, 0x4cd4984cU, 0x58e8b058U,
    0xcf4a85cfU, 0xd06bbbd0U, 0xef2ac5efU, 0xaae54faaU, 0xfb16edfbU,
    0x43c58643U, 0x4dd79a4dU, 0x33556633U, 0x85941185U, 0x45cf8a45U,
    0xf910e9f9U, 0x02060402U, 0x7f81fe7fU, 0x50f0a050U, 0x3c44783cU,
    0x9fba259fU, 0xa8e34ba8U, 0x51f3a251U, 0xa3fe5da3U, 0x40c08040U,
    0x8f8a058fU, 0x92ad3f92U, 0x9dbc219dU, 0x38487038U, 0xf504f1f5U,
    0xbcdf63bcU, 0xb6c177b6U, 0xda75afdaU, 0x21634221U, 0x10302010U,
    0xff1ae5ffU, 0xf30efdf3U, 0xd26dbfd2U, 0xcd4c81cdU, 0x0c14180cU,
    0x13352613U, 0xec2fc3ecU, 0x5fe1be5fU, 0x97a23597U, 0x44cc8844U,
    0x17392e17U, 0xc45793c4U, 0xa7f255a7U, 0x7e82fc7eU, 0x3d477a3dU,
    0x64acc864U, 0x5de7ba5dU, 0x192b3219U, 0x7395e673U, 0x60a0c060U,
    0x81981981U, 0x4fd19e4fU, 0xdc7fa3dcU, 0x22664422U, 0x2a7e542aU,
    0x90ab3b90U, 0x88830b88U, 0x46ca8c46U, 0xee29c7eeU, 0xb8d36bb8U,
    0x143c2814U, 0xde79a7deU, 0x5ee2bc5eU, 0x0b1d160bU, 0xdb76addbU,
    0xe03bdbe0U, 0x32566432U, 0x3a4e743aU, 0x0a1e140aU, 0x49db9249U,
    0x060a0c06U, 0x246c4824U, 0x5ce4b85cU, 0xc25d9fc2U, 0xd36ebdd3U,
    0xacef43acU, 0x62a6c462U, 0x91a83991U, 0x95a43195U, 0xe437d3e4U,
    0x798bf279U, 0xe732d5e7U, 0xc8438bc8U, 0x37596e37U, 0x6db7da6dU,
    0x8d8c018dU, 0xd564b1d5U, 0x4ed29c4eU, 0xa9e049a9U, 0x6cb4d86cU,
    0x56faac56U, 0xf407f3f4U, 0xea25cfeaU, 0x65afca65U, 0x7a8ef47aU,
    0xaee947aeU, 0x08181008U, 0xbad56fbaU, 0x7888f078U, 0x256f4a25U,
    0x2e725c2eU, 0x1c24381cU, 0xa6f157a6U, 0xb4c773b4U, 0xc65197c6U,
    0xe823cbe8U, 0xdd7ca1ddU, 0x749ce874U, 0x1f213e1fU, 0x4bdd964bU,
    0xbddc61bdU, 0x8b860d8bU, 0x8a850f8aU, 0x7090e070U, 0x3e427c3eU,
    0xb5c471b5U, 0x66aacc66U, 0x48d89048U, 0x03050603U, 0xf601f7f6U,
    0x0e121c0eU, 0x61a3c261U, 0x355f6a35U, 0x57f9ae57U, 0xb9d069b9U,
    0x86911786U, 0xc15899c1U, 0x1d273a1dU, 0x9eb9279eU, 0xe138d9e1U,
    0xf813ebf8U, 0x98b32b98U, 0x11332211U, 0x69bbd269U, 0xd970a9d9U,
    0x8e89078eU, 0x94a73394U, 0x9bb62d9bU, 0x1e223c1eU, 0x87921587U,
    0xe920c9e9U, 0xce4987ceU, 0x55ffaa55U, 0x28785028U, 0xdf7aa5dfU,
    0x8c8f038cU, 0xa1f859a1U, 0x89800989U, 0x0d171a0dU, 0xbfda65bfU,
    0xe631d7e6U, 0x42c68442U, 0x68b8d068U, 0x41c38241U, 0x99b02999U,
    0x2d775a2dU, 0x0f111e0fU, 0xb0cb7bb0U, 0x54fca854U, 0xbbd66dbbU,
    0x163a2c16U, };

static const uint32_t Te3[256] = {
    0x6363a5c6U, 0x7c7c84f8U, 0x777799eeU, 0x7b7b8df6U, 0xf2f20dffU,
    0x6b6bbdd6U, 0x6f6fb1deU, 0xc5c55491U, 0x30305060U, 0x01010302U,
    0x6767a9ceU, 0x2b2b7d56U, 0xfefe19e7U, 0xd7d762b5U, 0xababe64dU,
    0x76769aecU, 0xcaca458fU, 0x82829d1fU, 0xc9c94089U, 0x7d7d87faU,
    0xfafa15efU, 0x5959ebb2U, 0x4747c98eU, 0xf0f00bfbU, 0xadadec41U,
    0xd4d467b3U, 0xa2a2fd5fU, 0xafafea45U, 0x9c9cbf23U, 0xa4a4f753U,
    0x727296e4U, 0xc0c05b9bU, 0xb7b7c275U, 0xfdfd1ce1U, 0x9393ae3dU,
    0x26266a4cU, 0x36365a6cU, 0x3f3f417eU, 0xf7f702f5U, 0xcccc4f83U,
    0x34345c68U, 0xa5a5f451U, 0xe5e534d1U, 0xf1f108f9U, 0x717193e2U,
    0xd8d873abU, 0x31315362U, 0x15153f2aU, 0x04040c08U, 0xc7c75295U,
    0x23236546U, 0xc3c35e9dU, 0x18182830U, 0x9696a137U, 0x05050f0aU,
    0x9a9ab52fU, 0x0707090eU, 0x12123624U, 0x80809b1bU, 0xe2e23ddfU,
    0xebeb26cdU, 0x2727694eU, 0xb2b2cd7fU, 0x75759feaU, 0x09091b12U,
    0x83839e1dU, 0x2c2c7458U, 0x1a1a2e34U, 0x1b1b2d36U, 0x6e6eb2dcU,
    0x5a5aeeb4U, 0xa0a0fb5bU, 0x5252f6a4U, 0x3b3b4d76U, 0xd6d661b7U,
    0xb3b3ce7dU, 0x29297b52U, 0xe3e33eddU, 0x2f2f715eU, 0x84849713U,
    0x5353f5a6U, 0xd1d168b9U, 0x00000000U, 0xeded2cc1U, 0x20206040U,
    0xfcfc1fe3U, 0xb1b1c879U, 0x5b5bedb6U, 0x6a6abed4U, 0xcbcb468dU,
    0xbebed967U, 0x39394b72U, 0x4a4ade94U, 0x4c4cd498U, 0x5858e8b0U,
    0xcfcf4a85U, 0xd0d06bbbU, 0xefef2ac5U, 0xaaaae54fU, 0xfbfb16edU,
    0x4343c586U, 0x4d4dd79aU, 0x33335566U, 0x85859411U, 0x4545cf8aU,
    0xf9f910e9U, 0x02020604U, 0x7f7f81feU, 0x5050f0a0U, 0x3c3c4478U,
    0x9f9fba25U, 0xa8a8e34bU, 0x5151f3a2U, 0xa3a3fe5dU, 0x4040c080U,
    0x8f8f8a05U, 0x9292ad3fU, 0x9d9dbc21U, 0x38384870U, 0xf5f504f1U,
    0xbcbcdf63U, 0xb6b6c177U, 0xdada75afU, 0x21216342U, 0x10103020U,
    0xffff1ae5U, 0xf3f30efdU, 0xd2d26dbfU, 0xcdcd4c81U, 0x0c0c1418U,
    0x13133526U, 0xecec2fc3U, 0x5f5fe1beU, 0x9797a235U, 0x4444cc88U,
    0x1717392eU, 0xc4c45793U, 0xa7a7f255U, 0x7e7e82fcU, 0x3d3d477aU,
    0x6464acc8U, 0x5d5de7baU, 0x19192b32U, 0x737395e6U, 0x6060a0c0U,
    0x81819819U, 0x4f4fd19eU, 0xdcdc7fa3U, 0x22226644U, 0x2a2a7e54U,
    0x9090ab3bU, 0x8888830bU, 0x4646ca8cU, 0xeeee29c7U, 0xb8b8d36bU,
    0x14143c28U, 0xdede79a7U, 0x5e5ee2bcU, 0x0b0b1d16U, 0xdbdb76adU,
    0xe0e03bdbU, 0x32325664U, 0x3a3a4e74U, 0x0a0a1e14U, 0x4949db92U,
    0x06060a0cU, 0x24246c48U, 0x5c5ce4b8U, 0xc2c25d9fU, 0xd3d36ebdU,
    0xacacef43U, 0x6262a6c4U, 0x9191a839U, 0x9595a431U, 0xe4e437d3U,
    0x79798bf2U, 0xe7e732d5U, 0xc8c8438bU, 0x3737596eU, 0x6d6db7daU,
    0x8d8d8c01U, 0xd5d564b1U, 0x4e4ed29cU, 0xa9a9e049U, 0x6c6cb4d8U,
    0x5656faacU, 0xf4f407f3U, 0xeaea25cfU, 0x6565afcaU, 0x7a7a8ef4U,
    0xaeaee947U, 0x08081810U, 0xbabad56fU, 0x787888f0U, 0x25256f4aU,
    0x2e2e725cU, 0x1c1c2438U, 0xa6a6f157U, 0xb4b4c773U, 0xc6c65197U,
    0xe8e823cbU, 0xdddd7ca1U, 0x74749ce8U, 0x1f1f213eU, 0x4b4bdd96U,
    0xbdbddc61U, 0x8b8b860dU, 0x8a8a850fU, 0x707090e0U, 0x3e3e427cU,
    0xb5b5c471U, 0x6666aaccU, 0x4848d890U, 0x03030506U, 0xf6f601f7U,
    0x0e0e121cU, 0x6161a3c2U, 0x35355f6aU, 0x5757f9aeU, 0xb9b9d069U,
    0x86869117U, 0xc1c15899U, 0x1d1d273aU, 0x9e9eb927U, 0xe1e138d9U,
    0xf8f813ebU, 0x9898b32bU, 0x11113322U, 0x6969bbd2U, 0xd9d970a9U,
    0x8e8e8907U, 0x9494a733U, 0x9b9bb62dU, 0x1e1e223cU, 0x87879215U,
    0xe9e920c9U, 0xcece4987U, 0x5555ffaaU, 0x28287850U, 0xdfdf7aa5U,
    0x8c8c8f03U, 0xa1a1f859U, 0x89898009U, 0x0d0d171aU, 0xbfbfda65U,
    0xe6e631d7U, 0x4242c684U, 0x6868b8d0U, 0x4141c382U, 0x9999b029U,
    0x2d2d775aU, 0x0f0f111eU, 0xb0b0cb7bU, 0x5454fca8U, 0xbbbbd66dU,
    0x16163a2cU, };

static const uint32_t rcon[] = {
    0x01000000, 0x02000000, 0x04000000, 0x08000000, 0x10000000,
    0x20000000, 0x40000000, 0x80000000, 0x1B000000, 0x36000000,
    // for 128-bit blocks, Rijndael never uses more than 10 rcon values
};

int GFp_AES_set_encrypt_key(const uint8_t *key, unsigned bits,
                            AES_KEY *aeskey) {
  uint32_t *rk;
  int i = 0;
  uint32_t temp;

  if (!key || !aeskey) {
    return -1;
  }

  switch (bits) {
    case 128:
      aeskey->rounds = 10;
      break;
    case 256:
      aeskey->rounds = 14;
      break;
    default:
      return -2;
  }

  rk = aeskey->rd_key;

  rk[0] = from_be_u32_ptr(key);
  rk[1] = from_be_u32_ptr(key + 4);
  rk[2] = from_be_u32_ptr(key + 8);
  rk[3] = from_be_u32_ptr(key + 12);
  if (bits == 128) {
    while (1) {
      temp = rk[3];
      rk[4] = rk[0] ^ (Te2[(temp >> 16) & 0xff] & 0xff000000) ^
              (Te3[(temp >> 8) & 0xff] & 0x00ff0000) ^
              (Te0[(temp) & 0xff] & 0x0000ff00) ^
              (Te1[(temp >> 24)] & 0x000000ff) ^ rcon[i];
      rk[5] = rk[1] ^ rk[4];
      rk[6] = rk[2] ^ rk[5];
      rk[7] = rk[3] ^ rk[6];
      if (++i == 10) {
        return 0;
      }
      rk += 4;
    }
  }
  rk[4] = from_be_u32_ptr(key + 16);
  rk[5] = from_be_u32_ptr(key + 20);
  rk[6] = from_be_u32_ptr(key + 24);
  rk[7] = from_be_u32_ptr(key + 28);
  if (bits == 256) {
    while (1) {
      temp = rk[7];
      rk[8] = rk[0] ^ (Te2[(temp >> 16) & 0xff] & 0xff000000) ^
              (Te3[(temp >> 8) & 0xff] & 0x00ff0000) ^
              (Te0[(temp) & 0xff] & 0x0000ff00) ^
              (Te1[(temp >> 24)] & 0x000000ff) ^ rcon[i];
      rk[9] = rk[1] ^ rk[8];
      rk[10] = rk[2] ^ rk[9];
      rk[11] = rk[3] ^ rk[10];
      if (++i == 7) {
        return 0;
      }
      temp = rk[11];
      rk[12] = rk[4] ^ (Te2[(temp >> 24)] & 0xff000000) ^
               (Te3[(temp >> 16) & 0xff] & 0x00ff0000) ^
               (Te0[(temp >> 8) & 0xff] & 0x0000ff00) ^
               (Te1[(temp) & 0xff] & 0x000000ff);
      rk[13] = rk[5] ^ rk[12];
      rk[14] = rk[6] ^ rk[13];
      rk[15] = rk[7] ^ rk[14];

      rk += 8;
    }
  }
  return 0;
}

void GFp_AES_encrypt(const uint8_t *in, uint8_t *out, const AES_KEY *key) {
  const uint32_t *rk;
  uint32_t s0, s1, s2, s3, t0, t1, t2, t3;
  int r;

  assert(in && out && key);
  rk = key->rd_key;

  // map byte array block to cipher state
  // and add initial round key:
<<<<<<< HEAD
  s0 = from_be_u32_ptr(in) ^ rk[0];
  s1 = from_be_u32_ptr(in + 4) ^ rk[1];
  s2 = from_be_u32_ptr(in + 8) ^ rk[2];
  s3 = from_be_u32_ptr(in + 12) ^ rk[3];
#ifdef FULL_UNROLL
  // round 1:
  t0 = Te0[s0 >> 24] ^ Te1[(s1 >> 16) & 0xff] ^ Te2[(s2 >> 8) & 0xff] ^
       Te3[s3 & 0xff] ^ rk[4];
  t1 = Te0[s1 >> 24] ^ Te1[(s2 >> 16) & 0xff] ^ Te2[(s3 >> 8) & 0xff] ^
       Te3[s0 & 0xff] ^ rk[5];
  t2 = Te0[s2 >> 24] ^ Te1[(s3 >> 16) & 0xff] ^ Te2[(s0 >> 8) & 0xff] ^
       Te3[s1 & 0xff] ^ rk[6];
  t3 = Te0[s3 >> 24] ^ Te1[(s0 >> 16) & 0xff] ^ Te2[(s1 >> 8) & 0xff] ^
       Te3[s2 & 0xff] ^ rk[7];
  // round 2:
  s0 = Te0[t0 >> 24] ^ Te1[(t1 >> 16) & 0xff] ^ Te2[(t2 >> 8) & 0xff] ^
       Te3[t3 & 0xff] ^ rk[8];
  s1 = Te0[t1 >> 24] ^ Te1[(t2 >> 16) & 0xff] ^ Te2[(t3 >> 8) & 0xff] ^
       Te3[t0 & 0xff] ^ rk[9];
  s2 = Te0[t2 >> 24] ^ Te1[(t3 >> 16) & 0xff] ^ Te2[(t0 >> 8) & 0xff] ^
       Te3[t1 & 0xff] ^ rk[10];
  s3 = Te0[t3 >> 24] ^ Te1[(t0 >> 16) & 0xff] ^ Te2[(t1 >> 8) & 0xff] ^
       Te3[t2 & 0xff] ^ rk[11];
  // round 3:
  t0 = Te0[s0 >> 24] ^ Te1[(s1 >> 16) & 0xff] ^ Te2[(s2 >> 8) & 0xff] ^
       Te3[s3 & 0xff] ^ rk[12];
  t1 = Te0[s1 >> 24] ^ Te1[(s2 >> 16) & 0xff] ^ Te2[(s3 >> 8) & 0xff] ^
       Te3[s0 & 0xff] ^ rk[13];
  t2 = Te0[s2 >> 24] ^ Te1[(s3 >> 16) & 0xff] ^ Te2[(s0 >> 8) & 0xff] ^
       Te3[s1 & 0xff] ^ rk[14];
  t3 = Te0[s3 >> 24] ^ Te1[(s0 >> 16) & 0xff] ^ Te2[(s1 >> 8) & 0xff] ^
       Te3[s2 & 0xff] ^ rk[15];
  // round 4:
  s0 = Te0[t0 >> 24] ^ Te1[(t1 >> 16) & 0xff] ^ Te2[(t2 >> 8) & 0xff] ^
       Te3[t3 & 0xff] ^ rk[16];
  s1 = Te0[t1 >> 24] ^ Te1[(t2 >> 16) & 0xff] ^ Te2[(t3 >> 8) & 0xff] ^
       Te3[t0 & 0xff] ^ rk[17];
  s2 = Te0[t2 >> 24] ^ Te1[(t3 >> 16) & 0xff] ^ Te2[(t0 >> 8) & 0xff] ^
       Te3[t1 & 0xff] ^ rk[18];
  s3 = Te0[t3 >> 24] ^ Te1[(t0 >> 16) & 0xff] ^ Te2[(t1 >> 8) & 0xff] ^
       Te3[t2 & 0xff] ^ rk[19];
  // round 5:
  t0 = Te0[s0 >> 24] ^ Te1[(s1 >> 16) & 0xff] ^ Te2[(s2 >> 8) & 0xff] ^
       Te3[s3 & 0xff] ^ rk[20];
  t1 = Te0[s1 >> 24] ^ Te1[(s2 >> 16) & 0xff] ^ Te2[(s3 >> 8) & 0xff] ^
       Te3[s0 & 0xff] ^ rk[21];
  t2 = Te0[s2 >> 24] ^ Te1[(s3 >> 16) & 0xff] ^ Te2[(s0 >> 8) & 0xff] ^
       Te3[s1 & 0xff] ^ rk[22];
  t3 = Te0[s3 >> 24] ^ Te1[(s0 >> 16) & 0xff] ^ Te2[(s1 >> 8) & 0xff] ^
       Te3[s2 & 0xff] ^ rk[23];
  // round 6:
  s0 = Te0[t0 >> 24] ^ Te1[(t1 >> 16) & 0xff] ^ Te2[(t2 >> 8) & 0xff] ^
       Te3[t3 & 0xff] ^ rk[24];
  s1 = Te0[t1 >> 24] ^ Te1[(t2 >> 16) & 0xff] ^ Te2[(t3 >> 8) & 0xff] ^
       Te3[t0 & 0xff] ^ rk[25];
  s2 = Te0[t2 >> 24] ^ Te1[(t3 >> 16) & 0xff] ^ Te2[(t0 >> 8) & 0xff] ^
       Te3[t1 & 0xff] ^ rk[26];
  s3 = Te0[t3 >> 24] ^ Te1[(t0 >> 16) & 0xff] ^ Te2[(t1 >> 8) & 0xff] ^
       Te3[t2 & 0xff] ^ rk[27];
  // round 7:
  t0 = Te0[s0 >> 24] ^ Te1[(s1 >> 16) & 0xff] ^ Te2[(s2 >> 8) & 0xff] ^
       Te3[s3 & 0xff] ^ rk[28];
  t1 = Te0[s1 >> 24] ^ Te1[(s2 >> 16) & 0xff] ^ Te2[(s3 >> 8) & 0xff] ^
       Te3[s0 & 0xff] ^ rk[29];
  t2 = Te0[s2 >> 24] ^ Te1[(s3 >> 16) & 0xff] ^ Te2[(s0 >> 8) & 0xff] ^
       Te3[s1 & 0xff] ^ rk[30];
  t3 = Te0[s3 >> 24] ^ Te1[(s0 >> 16) & 0xff] ^ Te2[(s1 >> 8) & 0xff] ^
       Te3[s2 & 0xff] ^ rk[31];
  // round 8:
  s0 = Te0[t0 >> 24] ^ Te1[(t1 >> 16) & 0xff] ^ Te2[(t2 >> 8) & 0xff] ^
       Te3[t3 & 0xff] ^ rk[32];
  s1 = Te0[t1 >> 24] ^ Te1[(t2 >> 16) & 0xff] ^ Te2[(t3 >> 8) & 0xff] ^
       Te3[t0 & 0xff] ^ rk[33];
  s2 = Te0[t2 >> 24] ^ Te1[(t3 >> 16) & 0xff] ^ Te2[(t0 >> 8) & 0xff] ^
       Te3[t1 & 0xff] ^ rk[34];
  s3 = Te0[t3 >> 24] ^ Te1[(t0 >> 16) & 0xff] ^ Te2[(t1 >> 8) & 0xff] ^
       Te3[t2 & 0xff] ^ rk[35];
  // round 9:
  t0 = Te0[s0 >> 24] ^ Te1[(s1 >> 16) & 0xff] ^ Te2[(s2 >> 8) & 0xff] ^
       Te3[s3 & 0xff] ^ rk[36];
  t1 = Te0[s1 >> 24] ^ Te1[(s2 >> 16) & 0xff] ^ Te2[(s3 >> 8) & 0xff] ^
       Te3[s0 & 0xff] ^ rk[37];
  t2 = Te0[s2 >> 24] ^ Te1[(s3 >> 16) & 0xff] ^ Te2[(s0 >> 8) & 0xff] ^
       Te3[s1 & 0xff] ^ rk[38];
  t3 = Te0[s3 >> 24] ^ Te1[(s0 >> 16) & 0xff] ^ Te2[(s1 >> 8) & 0xff] ^
       Te3[s2 & 0xff] ^ rk[39];
  if (key->rounds > 10) {
    // round 10:
    s0 = Te0[t0 >> 24] ^ Te1[(t1 >> 16) & 0xff] ^ Te2[(t2 >> 8) & 0xff] ^
         Te3[t3 & 0xff] ^ rk[40];
    s1 = Te0[t1 >> 24] ^ Te1[(t2 >> 16) & 0xff] ^ Te2[(t3 >> 8) & 0xff] ^
         Te3[t0 & 0xff] ^ rk[41];
    s2 = Te0[t2 >> 24] ^ Te1[(t3 >> 16) & 0xff] ^ Te2[(t0 >> 8) & 0xff] ^
         Te3[t1 & 0xff] ^ rk[42];
    s3 = Te0[t3 >> 24] ^ Te1[(t0 >> 16) & 0xff] ^ Te2[(t1 >> 8) & 0xff] ^
         Te3[t2 & 0xff] ^ rk[43];
    // round 11:
    t0 = Te0[s0 >> 24] ^ Te1[(s1 >> 16) & 0xff] ^ Te2[(s2 >> 8) & 0xff] ^
         Te3[s3 & 0xff] ^ rk[44];
    t1 = Te0[s1 >> 24] ^ Te1[(s2 >> 16) & 0xff] ^ Te2[(s3 >> 8) & 0xff] ^
         Te3[s0 & 0xff] ^ rk[45];
    t2 = Te0[s2 >> 24] ^ Te1[(s3 >> 16) & 0xff] ^ Te2[(s0 >> 8) & 0xff] ^
         Te3[s1 & 0xff] ^ rk[46];
    t3 = Te0[s3 >> 24] ^ Te1[(s0 >> 16) & 0xff] ^ Te2[(s1 >> 8) & 0xff] ^
         Te3[s2 & 0xff] ^ rk[47];
    if (key->rounds > 12) {
      // round 12:
      s0 = Te0[t0 >> 24] ^ Te1[(t1 >> 16) & 0xff] ^ Te2[(t2 >> 8) & 0xff] ^
           Te3[t3 & 0xff] ^ rk[48];
      s1 = Te0[t1 >> 24] ^ Te1[(t2 >> 16) & 0xff] ^ Te2[(t3 >> 8) & 0xff] ^
           Te3[t0 & 0xff] ^ rk[49];
      s2 = Te0[t2 >> 24] ^ Te1[(t3 >> 16) & 0xff] ^ Te2[(t0 >> 8) & 0xff] ^
           Te3[t1 & 0xff] ^ rk[50];
      s3 = Te0[t3 >> 24] ^ Te1[(t0 >> 16) & 0xff] ^ Te2[(t1 >> 8) & 0xff] ^
           Te3[t2 & 0xff] ^ rk[51];
      // round 13:
      t0 = Te0[s0 >> 24] ^ Te1[(s1 >> 16) & 0xff] ^ Te2[(s2 >> 8) & 0xff] ^
           Te3[s3 & 0xff] ^ rk[52];
      t1 = Te0[s1 >> 24] ^ Te1[(s2 >> 16) & 0xff] ^ Te2[(s3 >> 8) & 0xff] ^
           Te3[s0 & 0xff] ^ rk[53];
      t2 = Te0[s2 >> 24] ^ Te1[(s3 >> 16) & 0xff] ^ Te2[(s0 >> 8) & 0xff] ^
           Te3[s1 & 0xff] ^ rk[54];
      t3 = Te0[s3 >> 24] ^ Te1[(s0 >> 16) & 0xff] ^ Te2[(s1 >> 8) & 0xff] ^
           Te3[s2 & 0xff] ^ rk[55];
    }
  }
  rk += key->rounds << 2;
#else  // !FULL_UNROLL
=======
  s0 = GETU32(in) ^ rk[0];
  s1 = GETU32(in + 4) ^ rk[1];
  s2 = GETU32(in + 8) ^ rk[2];
  s3 = GETU32(in + 12) ^ rk[3];

>>>>>>> 0c9ac2e7
  // Nr - 1 full rounds:
  r = key->rounds >> 1;
  for (;;) {
    t0 = Te0[(s0 >> 24)] ^ Te1[(s1 >> 16) & 0xff] ^ Te2[(s2 >> 8) & 0xff] ^
         Te3[(s3) & 0xff] ^ rk[4];
    t1 = Te0[(s1 >> 24)] ^ Te1[(s2 >> 16) & 0xff] ^ Te2[(s3 >> 8) & 0xff] ^
         Te3[(s0) & 0xff] ^ rk[5];
    t2 = Te0[(s2 >> 24)] ^ Te1[(s3 >> 16) & 0xff] ^ Te2[(s0 >> 8) & 0xff] ^
         Te3[(s1) & 0xff] ^ rk[6];
    t3 = Te0[(s3 >> 24)] ^ Te1[(s0 >> 16) & 0xff] ^ Te2[(s1 >> 8) & 0xff] ^
         Te3[(s2) & 0xff] ^ rk[7];

    rk += 8;
    if (--r == 0) {
      break;
    }

    s0 = Te0[(t0 >> 24)] ^ Te1[(t1 >> 16) & 0xff] ^ Te2[(t2 >> 8) & 0xff] ^
         Te3[(t3) & 0xff] ^ rk[0];
    s1 = Te0[(t1 >> 24)] ^ Te1[(t2 >> 16) & 0xff] ^ Te2[(t3 >> 8) & 0xff] ^
         Te3[(t0) & 0xff] ^ rk[1];
    s2 = Te0[(t2 >> 24)] ^ Te1[(t3 >> 16) & 0xff] ^ Te2[(t0 >> 8) & 0xff] ^
         Te3[(t1) & 0xff] ^ rk[2];
    s3 = Te0[(t3 >> 24)] ^ Te1[(t0 >> 16) & 0xff] ^ Te2[(t1 >> 8) & 0xff] ^
         Te3[(t2) & 0xff] ^ rk[3];
  }

  //  apply last round and map cipher state to byte array block:
  s0 = (Te2[(t0 >> 24)] & 0xff000000) ^ (Te3[(t1 >> 16) & 0xff] & 0x00ff0000) ^
       (Te0[(t2 >> 8) & 0xff] & 0x0000ff00) ^ (Te1[(t3) & 0xff] & 0x000000ff) ^
       rk[0];
  to_be_u32_ptr(out, s0);
  s1 = (Te2[(t1 >> 24)] & 0xff000000) ^ (Te3[(t2 >> 16) & 0xff] & 0x00ff0000) ^
       (Te0[(t3 >> 8) & 0xff] & 0x0000ff00) ^ (Te1[(t0) & 0xff] & 0x000000ff) ^
       rk[1];
  to_be_u32_ptr(out + 4, s1);
  s2 = (Te2[(t2 >> 24)] & 0xff000000) ^ (Te3[(t3 >> 16) & 0xff] & 0x00ff0000) ^
       (Te0[(t0 >> 8) & 0xff] & 0x0000ff00) ^ (Te1[(t1) & 0xff] & 0x000000ff) ^
       rk[2];
  to_be_u32_ptr(out + 8, s2);
  s3 = (Te2[(t3 >> 24)] & 0xff000000) ^ (Te3[(t0 >> 16) & 0xff] & 0x00ff0000) ^
       (Te0[(t1 >> 8) & 0xff] & 0x0000ff00) ^ (Te1[(t2) & 0xff] & 0x000000ff) ^
       rk[3];
<<<<<<< HEAD
  to_be_u32_ptr(out + 12, s3);
=======
  PUTU32(out + 12, s3);
}

void AES_decrypt(const uint8_t *in, uint8_t *out, const AES_KEY *key) {
  const uint32_t *rk;
  uint32_t s0, s1, s2, s3, t0, t1, t2, t3;
  int r;

  assert(in && out && key);
  rk = key->rd_key;

  // map byte array block to cipher state
  // and add initial round key:
  s0 = GETU32(in) ^ rk[0];
  s1 = GETU32(in + 4) ^ rk[1];
  s2 = GETU32(in + 8) ^ rk[2];
  s3 = GETU32(in + 12) ^ rk[3];

  // Nr - 1 full rounds:
  r = key->rounds >> 1;
  for (;;) {
    t0 = Td0[(s0 >> 24)] ^ Td1[(s3 >> 16) & 0xff] ^ Td2[(s2 >> 8) & 0xff] ^
         Td3[(s1) & 0xff] ^ rk[4];
    t1 = Td0[(s1 >> 24)] ^ Td1[(s0 >> 16) & 0xff] ^ Td2[(s3 >> 8) & 0xff] ^
         Td3[(s2) & 0xff] ^ rk[5];
    t2 = Td0[(s2 >> 24)] ^ Td1[(s1 >> 16) & 0xff] ^ Td2[(s0 >> 8) & 0xff] ^
         Td3[(s3) & 0xff] ^ rk[6];
    t3 = Td0[(s3 >> 24)] ^ Td1[(s2 >> 16) & 0xff] ^ Td2[(s1 >> 8) & 0xff] ^
         Td3[(s0) & 0xff] ^ rk[7];

    rk += 8;
    if (--r == 0) {
      break;
    }

    s0 = Td0[(t0 >> 24)] ^ Td1[(t3 >> 16) & 0xff] ^ Td2[(t2 >> 8) & 0xff] ^
         Td3[(t1) & 0xff] ^ rk[0];
    s1 = Td0[(t1 >> 24)] ^ Td1[(t0 >> 16) & 0xff] ^ Td2[(t3 >> 8) & 0xff] ^
         Td3[(t2) & 0xff] ^ rk[1];
    s2 = Td0[(t2 >> 24)] ^ Td1[(t1 >> 16) & 0xff] ^ Td2[(t0 >> 8) & 0xff] ^
         Td3[(t3) & 0xff] ^ rk[2];
    s3 = Td0[(t3 >> 24)] ^ Td1[(t2 >> 16) & 0xff] ^ Td2[(t1 >> 8) & 0xff] ^
         Td3[(t0) & 0xff] ^ rk[3];
  }

  // apply last round and
  // map cipher state to byte array block:
  s0 = ((uint32_t)Td4[(t0 >> 24)] << 24) ^
       ((uint32_t)Td4[(t3 >> 16) & 0xff] << 16) ^
       ((uint32_t)Td4[(t2 >> 8) & 0xff] << 8) ^
       ((uint32_t)Td4[(t1) & 0xff]) ^ rk[0];
  PUTU32(out, s0);
  s1 = ((uint32_t)Td4[(t1 >> 24)] << 24) ^
       ((uint32_t)Td4[(t0 >> 16) & 0xff] << 16) ^
       ((uint32_t)Td4[(t3 >> 8) & 0xff] << 8) ^
       ((uint32_t)Td4[(t2) & 0xff]) ^ rk[1];
  PUTU32(out + 4, s1);
  s2 = ((uint32_t)Td4[(t2 >> 24)] << 24) ^
       ((uint32_t)Td4[(t1 >> 16) & 0xff] << 16) ^
       ((uint32_t)Td4[(t0 >> 8) & 0xff] << 8) ^
       ((uint32_t)Td4[(t3) & 0xff]) ^ rk[2];
  PUTU32(out + 8, s2);
  s3 = ((uint32_t)Td4[(t3 >> 24)] << 24) ^
       ((uint32_t)Td4[(t2 >> 16) & 0xff] << 16) ^
       ((uint32_t)Td4[(t1 >> 8) & 0xff] << 8) ^
       ((uint32_t)Td4[(t0) & 0xff]) ^ rk[3];
  PUTU32(out + 12, s3);
>>>>>>> 0c9ac2e7
}

#else

// In this case several functions are provided by asm code. However, one cannot
// control asm symbol visibility with command line flags and such so they are
// always hidden and wrapped by these C functions, which can be so
// controlled.

void GFp_asm_AES_encrypt(const uint8_t *in, uint8_t *out, const AES_KEY *key);
void GFp_AES_encrypt(const uint8_t *in, uint8_t *out, const AES_KEY *key) {
#if defined(HWAES)
  if (hwaes_capable()) {
    GFp_aes_hw_encrypt(in, out, key);
    return;
  }
#endif
  GFp_asm_AES_encrypt(in, out, key);
}

int GFp_asm_AES_set_encrypt_key(const uint8_t *key, unsigned bits,
                                AES_KEY *aeskey);
int GFp_AES_set_encrypt_key(const uint8_t *key, unsigned bits,
                            AES_KEY *aeskey) {
#if defined(HWAES)
  if (hwaes_capable()) {
    return GFp_aes_hw_set_encrypt_key(key, bits, aeskey);
  }
#endif
  return GFp_asm_AES_set_encrypt_key(key, bits, aeskey);
}

#endif  // OPENSSL_NO_ASM || (!OPENSSL_X86 && !OPENSSL_X86_64 && !OPENSSL_ARM)<|MERGE_RESOLUTION|>--- conflicted
+++ resolved
@@ -370,142 +370,11 @@
 
   // map byte array block to cipher state
   // and add initial round key:
-<<<<<<< HEAD
   s0 = from_be_u32_ptr(in) ^ rk[0];
   s1 = from_be_u32_ptr(in + 4) ^ rk[1];
   s2 = from_be_u32_ptr(in + 8) ^ rk[2];
   s3 = from_be_u32_ptr(in + 12) ^ rk[3];
-#ifdef FULL_UNROLL
-  // round 1:
-  t0 = Te0[s0 >> 24] ^ Te1[(s1 >> 16) & 0xff] ^ Te2[(s2 >> 8) & 0xff] ^
-       Te3[s3 & 0xff] ^ rk[4];
-  t1 = Te0[s1 >> 24] ^ Te1[(s2 >> 16) & 0xff] ^ Te2[(s3 >> 8) & 0xff] ^
-       Te3[s0 & 0xff] ^ rk[5];
-  t2 = Te0[s2 >> 24] ^ Te1[(s3 >> 16) & 0xff] ^ Te2[(s0 >> 8) & 0xff] ^
-       Te3[s1 & 0xff] ^ rk[6];
-  t3 = Te0[s3 >> 24] ^ Te1[(s0 >> 16) & 0xff] ^ Te2[(s1 >> 8) & 0xff] ^
-       Te3[s2 & 0xff] ^ rk[7];
-  // round 2:
-  s0 = Te0[t0 >> 24] ^ Te1[(t1 >> 16) & 0xff] ^ Te2[(t2 >> 8) & 0xff] ^
-       Te3[t3 & 0xff] ^ rk[8];
-  s1 = Te0[t1 >> 24] ^ Te1[(t2 >> 16) & 0xff] ^ Te2[(t3 >> 8) & 0xff] ^
-       Te3[t0 & 0xff] ^ rk[9];
-  s2 = Te0[t2 >> 24] ^ Te1[(t3 >> 16) & 0xff] ^ Te2[(t0 >> 8) & 0xff] ^
-       Te3[t1 & 0xff] ^ rk[10];
-  s3 = Te0[t3 >> 24] ^ Te1[(t0 >> 16) & 0xff] ^ Te2[(t1 >> 8) & 0xff] ^
-       Te3[t2 & 0xff] ^ rk[11];
-  // round 3:
-  t0 = Te0[s0 >> 24] ^ Te1[(s1 >> 16) & 0xff] ^ Te2[(s2 >> 8) & 0xff] ^
-       Te3[s3 & 0xff] ^ rk[12];
-  t1 = Te0[s1 >> 24] ^ Te1[(s2 >> 16) & 0xff] ^ Te2[(s3 >> 8) & 0xff] ^
-       Te3[s0 & 0xff] ^ rk[13];
-  t2 = Te0[s2 >> 24] ^ Te1[(s3 >> 16) & 0xff] ^ Te2[(s0 >> 8) & 0xff] ^
-       Te3[s1 & 0xff] ^ rk[14];
-  t3 = Te0[s3 >> 24] ^ Te1[(s0 >> 16) & 0xff] ^ Te2[(s1 >> 8) & 0xff] ^
-       Te3[s2 & 0xff] ^ rk[15];
-  // round 4:
-  s0 = Te0[t0 >> 24] ^ Te1[(t1 >> 16) & 0xff] ^ Te2[(t2 >> 8) & 0xff] ^
-       Te3[t3 & 0xff] ^ rk[16];
-  s1 = Te0[t1 >> 24] ^ Te1[(t2 >> 16) & 0xff] ^ Te2[(t3 >> 8) & 0xff] ^
-       Te3[t0 & 0xff] ^ rk[17];
-  s2 = Te0[t2 >> 24] ^ Te1[(t3 >> 16) & 0xff] ^ Te2[(t0 >> 8) & 0xff] ^
-       Te3[t1 & 0xff] ^ rk[18];
-  s3 = Te0[t3 >> 24] ^ Te1[(t0 >> 16) & 0xff] ^ Te2[(t1 >> 8) & 0xff] ^
-       Te3[t2 & 0xff] ^ rk[19];
-  // round 5:
-  t0 = Te0[s0 >> 24] ^ Te1[(s1 >> 16) & 0xff] ^ Te2[(s2 >> 8) & 0xff] ^
-       Te3[s3 & 0xff] ^ rk[20];
-  t1 = Te0[s1 >> 24] ^ Te1[(s2 >> 16) & 0xff] ^ Te2[(s3 >> 8) & 0xff] ^
-       Te3[s0 & 0xff] ^ rk[21];
-  t2 = Te0[s2 >> 24] ^ Te1[(s3 >> 16) & 0xff] ^ Te2[(s0 >> 8) & 0xff] ^
-       Te3[s1 & 0xff] ^ rk[22];
-  t3 = Te0[s3 >> 24] ^ Te1[(s0 >> 16) & 0xff] ^ Te2[(s1 >> 8) & 0xff] ^
-       Te3[s2 & 0xff] ^ rk[23];
-  // round 6:
-  s0 = Te0[t0 >> 24] ^ Te1[(t1 >> 16) & 0xff] ^ Te2[(t2 >> 8) & 0xff] ^
-       Te3[t3 & 0xff] ^ rk[24];
-  s1 = Te0[t1 >> 24] ^ Te1[(t2 >> 16) & 0xff] ^ Te2[(t3 >> 8) & 0xff] ^
-       Te3[t0 & 0xff] ^ rk[25];
-  s2 = Te0[t2 >> 24] ^ Te1[(t3 >> 16) & 0xff] ^ Te2[(t0 >> 8) & 0xff] ^
-       Te3[t1 & 0xff] ^ rk[26];
-  s3 = Te0[t3 >> 24] ^ Te1[(t0 >> 16) & 0xff] ^ Te2[(t1 >> 8) & 0xff] ^
-       Te3[t2 & 0xff] ^ rk[27];
-  // round 7:
-  t0 = Te0[s0 >> 24] ^ Te1[(s1 >> 16) & 0xff] ^ Te2[(s2 >> 8) & 0xff] ^
-       Te3[s3 & 0xff] ^ rk[28];
-  t1 = Te0[s1 >> 24] ^ Te1[(s2 >> 16) & 0xff] ^ Te2[(s3 >> 8) & 0xff] ^
-       Te3[s0 & 0xff] ^ rk[29];
-  t2 = Te0[s2 >> 24] ^ Te1[(s3 >> 16) & 0xff] ^ Te2[(s0 >> 8) & 0xff] ^
-       Te3[s1 & 0xff] ^ rk[30];
-  t3 = Te0[s3 >> 24] ^ Te1[(s0 >> 16) & 0xff] ^ Te2[(s1 >> 8) & 0xff] ^
-       Te3[s2 & 0xff] ^ rk[31];
-  // round 8:
-  s0 = Te0[t0 >> 24] ^ Te1[(t1 >> 16) & 0xff] ^ Te2[(t2 >> 8) & 0xff] ^
-       Te3[t3 & 0xff] ^ rk[32];
-  s1 = Te0[t1 >> 24] ^ Te1[(t2 >> 16) & 0xff] ^ Te2[(t3 >> 8) & 0xff] ^
-       Te3[t0 & 0xff] ^ rk[33];
-  s2 = Te0[t2 >> 24] ^ Te1[(t3 >> 16) & 0xff] ^ Te2[(t0 >> 8) & 0xff] ^
-       Te3[t1 & 0xff] ^ rk[34];
-  s3 = Te0[t3 >> 24] ^ Te1[(t0 >> 16) & 0xff] ^ Te2[(t1 >> 8) & 0xff] ^
-       Te3[t2 & 0xff] ^ rk[35];
-  // round 9:
-  t0 = Te0[s0 >> 24] ^ Te1[(s1 >> 16) & 0xff] ^ Te2[(s2 >> 8) & 0xff] ^
-       Te3[s3 & 0xff] ^ rk[36];
-  t1 = Te0[s1 >> 24] ^ Te1[(s2 >> 16) & 0xff] ^ Te2[(s3 >> 8) & 0xff] ^
-       Te3[s0 & 0xff] ^ rk[37];
-  t2 = Te0[s2 >> 24] ^ Te1[(s3 >> 16) & 0xff] ^ Te2[(s0 >> 8) & 0xff] ^
-       Te3[s1 & 0xff] ^ rk[38];
-  t3 = Te0[s3 >> 24] ^ Te1[(s0 >> 16) & 0xff] ^ Te2[(s1 >> 8) & 0xff] ^
-       Te3[s2 & 0xff] ^ rk[39];
-  if (key->rounds > 10) {
-    // round 10:
-    s0 = Te0[t0 >> 24] ^ Te1[(t1 >> 16) & 0xff] ^ Te2[(t2 >> 8) & 0xff] ^
-         Te3[t3 & 0xff] ^ rk[40];
-    s1 = Te0[t1 >> 24] ^ Te1[(t2 >> 16) & 0xff] ^ Te2[(t3 >> 8) & 0xff] ^
-         Te3[t0 & 0xff] ^ rk[41];
-    s2 = Te0[t2 >> 24] ^ Te1[(t3 >> 16) & 0xff] ^ Te2[(t0 >> 8) & 0xff] ^
-         Te3[t1 & 0xff] ^ rk[42];
-    s3 = Te0[t3 >> 24] ^ Te1[(t0 >> 16) & 0xff] ^ Te2[(t1 >> 8) & 0xff] ^
-         Te3[t2 & 0xff] ^ rk[43];
-    // round 11:
-    t0 = Te0[s0 >> 24] ^ Te1[(s1 >> 16) & 0xff] ^ Te2[(s2 >> 8) & 0xff] ^
-         Te3[s3 & 0xff] ^ rk[44];
-    t1 = Te0[s1 >> 24] ^ Te1[(s2 >> 16) & 0xff] ^ Te2[(s3 >> 8) & 0xff] ^
-         Te3[s0 & 0xff] ^ rk[45];
-    t2 = Te0[s2 >> 24] ^ Te1[(s3 >> 16) & 0xff] ^ Te2[(s0 >> 8) & 0xff] ^
-         Te3[s1 & 0xff] ^ rk[46];
-    t3 = Te0[s3 >> 24] ^ Te1[(s0 >> 16) & 0xff] ^ Te2[(s1 >> 8) & 0xff] ^
-         Te3[s2 & 0xff] ^ rk[47];
-    if (key->rounds > 12) {
-      // round 12:
-      s0 = Te0[t0 >> 24] ^ Te1[(t1 >> 16) & 0xff] ^ Te2[(t2 >> 8) & 0xff] ^
-           Te3[t3 & 0xff] ^ rk[48];
-      s1 = Te0[t1 >> 24] ^ Te1[(t2 >> 16) & 0xff] ^ Te2[(t3 >> 8) & 0xff] ^
-           Te3[t0 & 0xff] ^ rk[49];
-      s2 = Te0[t2 >> 24] ^ Te1[(t3 >> 16) & 0xff] ^ Te2[(t0 >> 8) & 0xff] ^
-           Te3[t1 & 0xff] ^ rk[50];
-      s3 = Te0[t3 >> 24] ^ Te1[(t0 >> 16) & 0xff] ^ Te2[(t1 >> 8) & 0xff] ^
-           Te3[t2 & 0xff] ^ rk[51];
-      // round 13:
-      t0 = Te0[s0 >> 24] ^ Te1[(s1 >> 16) & 0xff] ^ Te2[(s2 >> 8) & 0xff] ^
-           Te3[s3 & 0xff] ^ rk[52];
-      t1 = Te0[s1 >> 24] ^ Te1[(s2 >> 16) & 0xff] ^ Te2[(s3 >> 8) & 0xff] ^
-           Te3[s0 & 0xff] ^ rk[53];
-      t2 = Te0[s2 >> 24] ^ Te1[(s3 >> 16) & 0xff] ^ Te2[(s0 >> 8) & 0xff] ^
-           Te3[s1 & 0xff] ^ rk[54];
-      t3 = Te0[s3 >> 24] ^ Te1[(s0 >> 16) & 0xff] ^ Te2[(s1 >> 8) & 0xff] ^
-           Te3[s2 & 0xff] ^ rk[55];
-    }
-  }
-  rk += key->rounds << 2;
-#else  // !FULL_UNROLL
-=======
-  s0 = GETU32(in) ^ rk[0];
-  s1 = GETU32(in + 4) ^ rk[1];
-  s2 = GETU32(in + 8) ^ rk[2];
-  s3 = GETU32(in + 12) ^ rk[3];
-
->>>>>>> 0c9ac2e7
+
   // Nr - 1 full rounds:
   r = key->rounds >> 1;
   for (;;) {
@@ -549,77 +418,7 @@
   s3 = (Te2[(t3 >> 24)] & 0xff000000) ^ (Te3[(t0 >> 16) & 0xff] & 0x00ff0000) ^
        (Te0[(t1 >> 8) & 0xff] & 0x0000ff00) ^ (Te1[(t2) & 0xff] & 0x000000ff) ^
        rk[3];
-<<<<<<< HEAD
   to_be_u32_ptr(out + 12, s3);
-=======
-  PUTU32(out + 12, s3);
-}
-
-void AES_decrypt(const uint8_t *in, uint8_t *out, const AES_KEY *key) {
-  const uint32_t *rk;
-  uint32_t s0, s1, s2, s3, t0, t1, t2, t3;
-  int r;
-
-  assert(in && out && key);
-  rk = key->rd_key;
-
-  // map byte array block to cipher state
-  // and add initial round key:
-  s0 = GETU32(in) ^ rk[0];
-  s1 = GETU32(in + 4) ^ rk[1];
-  s2 = GETU32(in + 8) ^ rk[2];
-  s3 = GETU32(in + 12) ^ rk[3];
-
-  // Nr - 1 full rounds:
-  r = key->rounds >> 1;
-  for (;;) {
-    t0 = Td0[(s0 >> 24)] ^ Td1[(s3 >> 16) & 0xff] ^ Td2[(s2 >> 8) & 0xff] ^
-         Td3[(s1) & 0xff] ^ rk[4];
-    t1 = Td0[(s1 >> 24)] ^ Td1[(s0 >> 16) & 0xff] ^ Td2[(s3 >> 8) & 0xff] ^
-         Td3[(s2) & 0xff] ^ rk[5];
-    t2 = Td0[(s2 >> 24)] ^ Td1[(s1 >> 16) & 0xff] ^ Td2[(s0 >> 8) & 0xff] ^
-         Td3[(s3) & 0xff] ^ rk[6];
-    t3 = Td0[(s3 >> 24)] ^ Td1[(s2 >> 16) & 0xff] ^ Td2[(s1 >> 8) & 0xff] ^
-         Td3[(s0) & 0xff] ^ rk[7];
-
-    rk += 8;
-    if (--r == 0) {
-      break;
-    }
-
-    s0 = Td0[(t0 >> 24)] ^ Td1[(t3 >> 16) & 0xff] ^ Td2[(t2 >> 8) & 0xff] ^
-         Td3[(t1) & 0xff] ^ rk[0];
-    s1 = Td0[(t1 >> 24)] ^ Td1[(t0 >> 16) & 0xff] ^ Td2[(t3 >> 8) & 0xff] ^
-         Td3[(t2) & 0xff] ^ rk[1];
-    s2 = Td0[(t2 >> 24)] ^ Td1[(t1 >> 16) & 0xff] ^ Td2[(t0 >> 8) & 0xff] ^
-         Td3[(t3) & 0xff] ^ rk[2];
-    s3 = Td0[(t3 >> 24)] ^ Td1[(t2 >> 16) & 0xff] ^ Td2[(t1 >> 8) & 0xff] ^
-         Td3[(t0) & 0xff] ^ rk[3];
-  }
-
-  // apply last round and
-  // map cipher state to byte array block:
-  s0 = ((uint32_t)Td4[(t0 >> 24)] << 24) ^
-       ((uint32_t)Td4[(t3 >> 16) & 0xff] << 16) ^
-       ((uint32_t)Td4[(t2 >> 8) & 0xff] << 8) ^
-       ((uint32_t)Td4[(t1) & 0xff]) ^ rk[0];
-  PUTU32(out, s0);
-  s1 = ((uint32_t)Td4[(t1 >> 24)] << 24) ^
-       ((uint32_t)Td4[(t0 >> 16) & 0xff] << 16) ^
-       ((uint32_t)Td4[(t3 >> 8) & 0xff] << 8) ^
-       ((uint32_t)Td4[(t2) & 0xff]) ^ rk[1];
-  PUTU32(out + 4, s1);
-  s2 = ((uint32_t)Td4[(t2 >> 24)] << 24) ^
-       ((uint32_t)Td4[(t1 >> 16) & 0xff] << 16) ^
-       ((uint32_t)Td4[(t0 >> 8) & 0xff] << 8) ^
-       ((uint32_t)Td4[(t3) & 0xff]) ^ rk[2];
-  PUTU32(out + 8, s2);
-  s3 = ((uint32_t)Td4[(t3 >> 24)] << 24) ^
-       ((uint32_t)Td4[(t2 >> 16) & 0xff] << 16) ^
-       ((uint32_t)Td4[(t1 >> 8) & 0xff] << 8) ^
-       ((uint32_t)Td4[(t0) & 0xff]) ^ rk[3];
-  PUTU32(out + 12, s3);
->>>>>>> 0c9ac2e7
 }
 
 #else
