--- conflicted
+++ resolved
@@ -188,9 +188,6 @@
     /* YMM registers cannot be used. */
     ecx &= ~(1 << 28); /* AVX */
     ecx &= ~(1 << 12); /* FMA */
-<<<<<<< HEAD
-    extended_features &= ~(1 << 5); /* AVX2 */
-=======
     ecx &= ~(1 << 11); /* AMD XOP */
     /* Clear AVX2 and AVX512* bits.
      *
@@ -204,7 +201,6 @@
     /* Clear AVX512F. Note we don't touch other AVX512 extensions because they
      * can be used with YMM. */
     extended_features &= ~(1 << 16);
->>>>>>> edad306d
   }
 
   GFp_ia32cap_P[0] = edx;
